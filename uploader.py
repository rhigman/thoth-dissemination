#!/usr/bin/env python3
"""
Retrieve files and metadata from Thoth for dissemination to any platform
"""

import logging
import sys
import json
import requests
<<<<<<< HEAD
from errors import DisseminationError
=======
from os import environ
>>>>>>> 0e52ef0f
from thothlibrary import ThothClient, ThothError


PUB_FORMATS = {
    'PDF': {
        'content_type': 'application/pdf',
        'file_extension': '.pdf',
    },
    # All current Thoth XML publications list a ZIP file for their URL
    # rather than anything in application/xml format
    'XML': {
        'content_type': 'application/zip',
        'file_extension': '.zip',
    },
    # The following have not been fully tested as most current examples
    # in Thoth are paywalled and cannot be accessed by the disseminator
    'EPUB': {
        'content_type': 'application/epub+zip',
        'file_extension': '.epub',
    },
    'AZW3': {
        'content_type': 'application/vnd.amazon.ebook',
        'file_extension': '.azw3',
    },
    'MOBI': {
        'content_type': 'application/x-mobipocket-ebook',
        'file_extension': '.mobi',
    },
    # The following have not been tested as no examples exist in Thoth yet
    'DOCX': {
        'content-type': 'application/vnd.openxmlformats-officedocument.wordprocessingml.document',
        'file_extension': '.docx',
    },
    'FICTION_BOOK': {
        'content_type': 'text/xml',
        'file_extension': '.fb2',
    },
    # Not clear how to handle HTML publications: fetching from the Full Text URL
    # is likely to return just the main (TOC) page as the content is under separate
    # links. May also be 'text/html' and '.html' rather than the below.
    # 'HTML': {
    #     'content_type': 'application/xhtml+xml',
    #     'file_extension': '.xhtml',
    # },
}


class Uploader():
    """Generic logic to retrieve and disseminate files and metadata"""

    def __init__(self, work_id, export_url, version):
        """Save argument values and retrieve and store JSON-formatted work metadata"""
        self.work_id = work_id
        self.export_url = export_url
        self.metadata = self.get_thoth_metadata()
        self.version = version

    def run(self):
        """Execute upload logic specific to the selected platform"""
        self.upload_to_platform()

    def get_thoth_metadata(self):
        """Retrieve JSON-formatted work metadata from Thoth GraphQL API via Thoth Client"""
        thoth = ThothClient()
        try:
            metadata_string = thoth.work_by_id(self.work_id, raw=True)
        except ThothError:
            logging.error(
                # Don't include full error text as it's lengthy (contains full query/response)
                'Error retrieving work metadata from GraphQL API: work ID may be incorrect')
            sys.exit(1)

        # Convert string value to JSON value
        try:
            metadata_json = json.loads(metadata_string)
        except json.JSONDecodeError as error:
            logging.error(
                'Error converting GraphQL metadata to JSON: {}'.format(error))
            sys.exit(1)

        return metadata_json

    def get_publication_bytes(self, publication_type):
        """Retrieve canonical work publication from URL specified in work metadata"""
        try:
            # Extract publication URL from Thoth metadata
            publication_url = self.get_publication_url(publication_type)
            # Download publication bytes from publication URL
            return self.get_data_from_url(publication_url, PUB_FORMATS[publication_type]['content_type'])
        except DisseminationError:
            raise

    def get_formatted_metadata(self, format):
        """Retrieve work metadata from Thoth Export API in specified format"""
        metadata_url = self.export_url + '/specifications/' + \
            format + '/work/' + self.work_id
        try:
            return self.get_data_from_url(metadata_url)
        except DisseminationError as error:
            logging.error(error)
            sys.exit(1)

    def get_cover_image(self):
        """
        Retrieve work cover image from URL specified in work metadata
        (required by some platforms)
        """
        # Extract cover URL from Thoth metadata
        cover_url = self.get_cover_url()

        match cover_url.split('.')[-1].lower():
            case 'jpg':
                expected_format = 'image/jpeg'
            case 'png':
                expected_format = 'image/png'
            case _:
                logging.error(
                    'Format for cover image at URL "{}" is not yet supported'.format(cover_url))
                sys.exit(1)

        try:
            return self.get_data_from_url(cover_url, expected_format)
        except DisseminationError as error:
            logging.error(error)
            sys.exit(1)

    def get_publication_url(self, publication_type):
        """Extract canonical work publication URL from work metadata"""
        publications = self.metadata.get(
            'data').get('work').get('publications')
        try:
            # There should be a maximum of one publication per type with a maximum of
            # one canonical location; more than one would be a Thoth database error
            publication_locations = [n.get('locations') for n in publications if n.get(
                'publicationType') == publication_type][0]
            publication_url = [n.get('fullTextUrl')
                               for n in publication_locations if n.get('canonical')][0]
            if not publication_url:
                raise ValueError
            return publication_url
        except (IndexError, ValueError):
            raise DisseminationError(
                'No {} Full Text URL found for Work'.format(publication_type))

    def get_cover_url(self):
        """Extract cover URL from work metadata"""
        cover_url = self.metadata.get('data').get('work').get('coverUrl')

        if cover_url is None:
            logging.error('No cover image URL found for Work')
            sys.exit(1)

        return cover_url

    def get_pb_isbn(self):
        """Extract paperback ISBN from work metadata"""
        pb_isbn = None
        publications = self.metadata.get(
            'data').get('work').get('publications')
        for publication in publications:
            # Required ISBN is under paperback publication
            if publication.get('publicationType') == 'PDF':
                if pb_isbn is None:
                    pb_isbn = publication.get('isbn')
                else:
                    logging.error(
                        'Found more than one paperback ISBN - should be unique')
                    sys.exit(1)

        if pb_isbn is None:
            logging.error('No paperback ISBN found for Work')
            sys.exit(1)

        # Remove hyphens from ISBN before returning
        return pb_isbn.replace('-', '')

    def get_publisher_name(self):
        """Extract publisher name from work metadata"""
        publisher = self.metadata.get('data').get('work').get(
            'imprint').get('publisher').get('publisherName')

        return publisher

    def get_publisher_id(self):
        """Extract publisher id from work metadata"""
        publisher = self.metadata.get('data').get('work').get(
            'imprint').get('publisher').get('publisherId')

        return publisher

    @staticmethod
    def get_data_from_url(url, expected_format=None):
        """Download data from specified URL"""

        if expected_format is not None:
            # Attempt a HEAD request to check validity before downloading full data
            # Other request methods follow redirects by default, but we need to
            # set this behaviour explicitly for `head()`
            url_headers = requests.head(url, allow_redirects=True)

            if url_headers.status_code != 200:
                raise DisseminationError('Error retrieving data from "{}": {}'.format(
                    url, url_headers.text))
            elif url_headers.headers.get('Content-Type') != expected_format:
                raise DisseminationError('Data at "{}" is not in format "{}"'.format(
                    url, expected_format))

        url_content = requests.get(url)
        if url_content.status_code == 200:
            # Return downloaded data as bytes
            return url_content.content
        else:
<<<<<<< HEAD
            raise DisseminationError('Error retrieving data from "{}": {}'.format(
                url, url_content.text))
=======
            logging.error('Error retrieving data from "{}": {}'.format(
                url, url_content.text))
            sys.exit(1)

    @staticmethod
    def get_credential_from_env(credential_name, platform_name):
        """Retrieve specified credential from the environment"""

        credential = environ.get(credential_name)

        if credential is None or len(credential) < 1:
            logging.error(
                'Error uploading to {}: missing credential {}'.format(platform_name, credential_name))
            sys.exit(1)

        return credential
>>>>>>> 0e52ef0f
<|MERGE_RESOLUTION|>--- conflicted
+++ resolved
@@ -7,11 +7,8 @@
 import sys
 import json
 import requests
-<<<<<<< HEAD
 from errors import DisseminationError
-=======
 from os import environ
->>>>>>> 0e52ef0f
 from thothlibrary import ThothClient, ThothError
 
 
@@ -224,13 +221,8 @@
             # Return downloaded data as bytes
             return url_content.content
         else:
-<<<<<<< HEAD
             raise DisseminationError('Error retrieving data from "{}": {}'.format(
                 url, url_content.text))
-=======
-            logging.error('Error retrieving data from "{}": {}'.format(
-                url, url_content.text))
-            sys.exit(1)
 
     @staticmethod
     def get_credential_from_env(credential_name, platform_name):
@@ -243,5 +235,4 @@
                 'Error uploading to {}: missing credential {}'.format(platform_name, credential_name))
             sys.exit(1)
 
-        return credential
->>>>>>> 0e52ef0f
+        return credential