# Purpose: disseminate newly-published works from Thoth to the specified platform.
# Relevant credentials must be present as repository secrets.
name: bulk-disseminate

on:
  workflow_call:
    inputs:
      platform:
        required: true
        type: string
      env_publishers:
        required: true
        type: string
      env_exceptions:
        required: true
        type: string

jobs:
  obtain-new-ids:
    runs-on: ubuntu-latest
    outputs:
      NEW_IDS: ${{ steps.get-ids.outputs.NEW_IDS }}
    steps:
      - name: Checkout
        uses: actions/checkout@v4

      - name: Set up Python
        uses: actions/setup-python@v5
        with:
          python-version: '3.10'

      - name: Install dependencies
        run: pip install -r requirements_obtain_new_ids.txt

      - name: Get list of work IDs using Python script
        id: get-ids
        run: |
          output=$(python obtain_new_ids.py --platform ${{ inputs.platform }})
          echo "NEW_IDS=$output" >> $GITHUB_OUTPUT
        env:
          ENV_PUBLISHERS: ${{ inputs.env_publishers }}
          ENV_EXCEPTIONS: ${{ inputs.env_exceptions }}

  bulk-disseminate:
<<<<<<< HEAD
    needs: run-script
    if: needs.run-script.outputs.NEW_IDS != '[]'
    strategy:
      fail-fast: false
      matrix:
        work-id: ${{ fromJSON(needs.run-script.outputs.NEW_IDS) }}
=======
    needs: obtain-new-ids
    if: needs.obtain-new-ids.outputs.NEW_IDS != '[]'
    strategy:
      fail-fast: false
      matrix:
        work-id: ${{ fromJSON(needs.obtain-new-ids.outputs.NEW_IDS) }}
>>>>>>> 589f66e3
    uses: ./.github/workflows/disseminate.yml
    with:
      work-id: ${{ matrix.work-id }}
      platform: ${{ inputs.platform }}
    secrets: inherit<|MERGE_RESOLUTION|>--- conflicted
+++ resolved
@@ -42,21 +42,12 @@
           ENV_EXCEPTIONS: ${{ inputs.env_exceptions }}
 
   bulk-disseminate:
-<<<<<<< HEAD
-    needs: run-script
-    if: needs.run-script.outputs.NEW_IDS != '[]'
-    strategy:
-      fail-fast: false
-      matrix:
-        work-id: ${{ fromJSON(needs.run-script.outputs.NEW_IDS) }}
-=======
     needs: obtain-new-ids
     if: needs.obtain-new-ids.outputs.NEW_IDS != '[]'
     strategy:
       fail-fast: false
       matrix:
         work-id: ${{ fromJSON(needs.obtain-new-ids.outputs.NEW_IDS) }}
->>>>>>> 589f66e3
     uses: ./.github/workflows/disseminate.yml
     with:
       work-id: ${{ matrix.work-id }}
