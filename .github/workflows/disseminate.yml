# Logic shared between multiple workflows for disseminating one or more works
# (given as an array of work IDs) from Thoth to the specified platform.
name: disseminate

on:
  workflow_call:
    inputs:
      work-id:
        required: true
        type: string
      platform:
        required: true
        type: string

jobs:
  disseminate:
    runs-on: ubuntu-latest
    container:
      image: openbookpublishers/thoth-dissemination:latest
    permissions:
      # Required for Google Play workflow
      contents: read
      id-token: write
    steps:
      - name: Make all platform credentials available to later steps (with names lowercased)
        uses: oNaiPs/secrets-to-env-action@v1.5
        with:
          secrets: ${{ toJSON(secrets) }}
          convert: lower
          exclude: GOOGLE_WORKLOAD_ID_PROVIDER, GOOGLE_SERVICE_ACCOUNT

<<<<<<< HEAD
      - name: Checkout
        uses: actions/checkout@v4

      - name: Authenticate to Google Cloud (checkout must be done first)
=======
      - name: Checkout (google-github-actions/auth prerequisite)
        uses: actions/checkout@v4

      - name: Authenticate to Google Cloud
>>>>>>> 1107dc92
        uses: google-github-actions/auth@v2
        if: inputs.platform == 'GooglePlay'
        with:
          workload_identity_provider: ${{ secrets.GOOGLE_WORKLOAD_ID_PROVIDER }}
          service_account: ${{ secrets.GOOGLE_SERVICE_ACCOUNT }}

      - name: Run disseminator using Dockerhub image
        run: |
          /disseminator.py \
            --work ${{ inputs.work-id }} \
            --platform ${{ inputs.platform }} \
            > ${{ inputs.work-id }}

      - name: Upload output to artifact
        uses: actions/upload-artifact@v4
        if: contains(fromJSON('["InternetArchive", "CUL", "Figshare", "Zenodo"]'), inputs.platform)
        with:
          name: ${{ inputs.work-id }}
          path: ${{ inputs.work-id }}
          retention-days: 7
          if-no-files-found: ignore
          overwrite: false

  write-locations:
    runs-on: ubuntu-latest
    needs: disseminate
    if: contains(fromJSON('["InternetArchive", "CUL", "Figshare", "Zenodo"]'), inputs.platform)
    steps:
      - name: Checkout
        # This step deletes existing directory contents, so must be done before artifact download
        uses: actions/checkout@v4

      - name: Download disseminator output artifact containing location info
        uses: actions/download-artifact@v4
        with:
          name: ${{ inputs.work-id }}

      - name: Set up Python
        uses: actions/setup-python@v5
        with:
          python-version: '3.12'

      - name: Install dependencies
        run: pip install -r requirements_write_locations.txt

      - name: Write locations to Thoth using Python script
        run: python write_locations.py ${{ inputs.work-id }}
        env:
          THOTH_EMAIL: ${{ secrets.THOTH_EMAIL }}
          THOTH_PWD: ${{ secrets.THOTH_PWD }}<|MERGE_RESOLUTION|>--- conflicted
+++ resolved
@@ -29,17 +29,10 @@
           convert: lower
           exclude: GOOGLE_WORKLOAD_ID_PROVIDER, GOOGLE_SERVICE_ACCOUNT
 
-<<<<<<< HEAD
-      - name: Checkout
-        uses: actions/checkout@v4
-
-      - name: Authenticate to Google Cloud (checkout must be done first)
-=======
       - name: Checkout (google-github-actions/auth prerequisite)
         uses: actions/checkout@v4
 
       - name: Authenticate to Google Cloud
->>>>>>> 1107dc92
         uses: google-github-actions/auth@v2
         if: inputs.platform == 'GooglePlay'
         with:
