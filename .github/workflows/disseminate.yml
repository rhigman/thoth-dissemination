--- conflicted
+++ resolved
@@ -37,11 +37,7 @@
         with:
           name: ${{ inputs.work-id }}
           path: ${{ inputs.work-id }}
-<<<<<<< HEAD
-          retention-days: 1
-=======
           retention-days: 7
->>>>>>> 589f66e3
           if-no-files-found: ignore
           overwrite: false
 
@@ -58,12 +54,6 @@
         uses: actions/download-artifact@v4
         with:
           name: ${{ inputs.work-id }}
-<<<<<<< HEAD
-
-      - name: Checkout
-        uses: actions/checkout@v4
-=======
->>>>>>> 589f66e3
 
       - name: Set up Python
         uses: actions/setup-python@v5
