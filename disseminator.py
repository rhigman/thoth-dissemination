--- conflicted
+++ resolved
@@ -17,22 +17,16 @@
 from oapenuploader import OAPENUploader
 from souploader import SOUploader
 from swordv2uploader import SwordV2Uploader
-<<<<<<< HEAD
+from crossrefuploader import CrossrefUploader
 from fsuploader import FigshareUploader
-=======
-from crossrefuploader import CrossrefUploader
->>>>>>> 0e52ef0f
 
 UPLOADERS = {
     "InternetArchive": IAUploader,
     "OAPEN": OAPENUploader,
     "ScienceOpen": SOUploader,
     "SWORD": SwordV2Uploader,
-<<<<<<< HEAD
+    "Crossref": CrossrefUploader,
     "Figshare": FigshareUploader,
-=======
-    "Crossref": CrossrefUploader,
->>>>>>> 0e52ef0f
 }
 
 UPLOADERS_STR = ', '.join("%s" % (key) for (key, _) in UPLOADERS.items())
