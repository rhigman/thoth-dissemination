# thoth-dissemination
Dissemination of work metadata and files from Thoth to distribution/archiving platforms.

## Usage

### Config
```sh
git clone https://github.com/thoth-pub/thoth-dissemination.git
cd thoth-dissemination
cp config.env.template config.env
```
Fill out `config.env` with credentials for desired platforms.

### Run with Python
```sh
pip3 install -r ./requirements.txt
```
```python
./disseminator.py --work ${work} --platform ${platform}
```

### Run with Docker
```sh
docker build . -t ${imagename} # Dockerfile handles Python package requirements
docker run --rm ${imagename} ./disseminator.py --work ${work_id} --platform ${platform}
```

### Options
`--work` = Thoth ID of work to be disseminated

<<<<<<< HEAD
`--platform` = Destination distribution/archiving platform (one of `InternetArchive`, `OAPEN`, `ScienceOpen`, `SWORD`, `Crossref`, `Figshare`, `Zenodo`)
=======
`--platform` = Destination distribution/archiving platform (one of `InternetArchive`, `OAPEN`, `ScienceOpen`, `CUL`, `Crossref`, `Figshare`)
>>>>>>> 3e1652c6

See also `--help`.<|MERGE_RESOLUTION|>--- conflicted
+++ resolved
@@ -28,10 +28,6 @@
 ### Options
 `--work` = Thoth ID of work to be disseminated
 
-<<<<<<< HEAD
-`--platform` = Destination distribution/archiving platform (one of `InternetArchive`, `OAPEN`, `ScienceOpen`, `SWORD`, `Crossref`, `Figshare`, `Zenodo`)
-=======
-`--platform` = Destination distribution/archiving platform (one of `InternetArchive`, `OAPEN`, `ScienceOpen`, `CUL`, `Crossref`, `Figshare`)
->>>>>>> 3e1652c6
+`--platform` = Destination distribution/archiving platform (one of `InternetArchive`, `OAPEN`, `ScienceOpen`, `CUL`, `Crossref`, `Figshare`, `Zenodo`)
 
 See also `--help`.