# thoth-dissemination
Dissemination of work metadata and files from Thoth to distribution/archiving platforms.

## Usage

### Config
```sh
git clone https://github.com/thoth-pub/thoth-dissemination.git
cd thoth-dissemination
cp config.env.template config.env
```
Fill out `config.env` with credentials for desired platforms.

### Run with Python
```sh
pip3 install -r ./requirements.txt
```
```python
./disseminator.py --work ${work} --platform ${platform}
```

### Run with Docker
```sh
docker build . -t ${imagename} # Dockerfile handles Python package requirements
docker run --rm ${imagename} ./disseminator.py --work ${work_id} --platform ${platform}
```

### Options
`--work` = Thoth ID of work to be disseminated

<<<<<<< HEAD
`--platform` = Destination distribution/archiving platform (one of `InternetArchive`, `OAPEN`, `ScienceOpen`, `Figshare`)
=======
`--platform` = Destination distribution/archiving platform (one of `InternetArchive`, `OAPEN`, `ScienceOpen`, `SWORD`)
>>>>>>> d4525783

See also `--help`.<|MERGE_RESOLUTION|>--- conflicted
+++ resolved
@@ -28,10 +28,6 @@
 ### Options
 `--work` = Thoth ID of work to be disseminated
 
-<<<<<<< HEAD
-`--platform` = Destination distribution/archiving platform (one of `InternetArchive`, `OAPEN`, `ScienceOpen`, `Figshare`)
-=======
-`--platform` = Destination distribution/archiving platform (one of `InternetArchive`, `OAPEN`, `ScienceOpen`, `SWORD`)
->>>>>>> d4525783
+`--platform` = Destination distribution/archiving platform (one of `InternetArchive`, `OAPEN`, `ScienceOpen`, `SWORD`, `Figshare`)
 
 See also `--help`.