#!/usr/bin/env python3
"""
Retrieve and disseminate files and metadata to ScienceOpen
"""

import logging
import sys
import pysftp
import zipfile
from datetime import date
from io import BytesIO
<<<<<<< HEAD
from os import environ
from errors import DisseminationError
=======
>>>>>>> 0e52ef0f
from uploader import Uploader


class SOUploader(Uploader):
    """Dissemination logic for ScienceOpen"""

    def upload_to_platform(self):
        """
        Upload work in required format to ScienceOpen.

        Standard instructions:
        - Create new directory, named with today's date (YYYY-MM-DD), in 'UPLOAD_TO_THIS_DIRECTORY/books'
        - Add one zip file to this directory for each work in this upload batch
        - Zip file should contain metadata and all relevant content files

        Further details determined in discussion between Thoth and ScienceOpen:
        - Create separate directories within upload directory for each publisher
        - Supply work PDF, cover image, and metadata file (format TBD)
        - Can continue existing pattern of using paperback ISBN for all filenames
        - Chapter files and metadata required (full details TBD; not yet implemented)
        """

        # Fast-fail if credentials for upload are missing
        username = self.get_credential_from_env('so_ftp_user', 'ScienceOpen')
        password = self.get_credential_from_env('so_ftp_pw', 'ScienceOpen')

        publisher = self.get_publisher_name()
        filename = self.get_pb_isbn()
        root_dir = 'UPLOAD_TO_THIS_DIRECTORY'
        collection_dir = 'books'
        new_dir = date.today().isoformat()

        # Metadata file format TBD: use CSV for now
        metadata_bytes = self.get_formatted_metadata('csv::thoth')
        cover_bytes = self.get_cover_image()
        # Can't continue if no PDF file is present
        try:
            pdf_bytes = self.get_publication_bytes('PDF')
        except DisseminationError as error:
            logging.error(error)
            sys.exit(1)

        # Both .jpg and .png cover files are supported
        cover_file_ext = self.get_cover_url().split('.')[-1]

        files = [
            ('{}.csv'.format(filename), metadata_bytes),
            ('{}.{}'.format(filename, cover_file_ext), cover_bytes),
            ('{}.pdf'.format(filename), pdf_bytes),
        ]

        zipped_files = BytesIO()
        with zipfile.ZipFile(file=zipped_files, mode='w', compression=zipfile.ZIP_DEFLATED) as zf:
            for f in files:
                zf.writestr(zinfo_or_arcname=f[0], data=f[1])
        # Reset buffer position to start of stream so that it can be fully read in upload
        zipped_files.seek(0)

        try:
            with pysftp.Connection(
                host='ftp.scienceopen.com',
                username=username,
                password=password,
            ) as sftp:
                try:
                    sftp.cwd(root_dir)
                except FileNotFoundError:
                    logging.error(
                        'Could not find folder "UPLOAD_TO_THIS_DIRECTORY" on ScienceOpen SFTP server')
                    sys.exit(1)
                try:
                    sftp.cwd(collection_dir)
                except FileNotFoundError:
                    logging.error(
                        'Could not find collection folder "books" on ScienceOpen SFTP server')
                    sys.exit(1)
                try:
                    sftp.cwd(publisher)
                except FileNotFoundError:
                    logging.error(
                        'Could not find folder for publisher "{}" on ScienceOpen SFTP server'.format(publisher))
                    sys.exit(1)
                sftp.mkdir(new_dir)
                sftp.cwd(new_dir)
                try:
                    sftp.putfo(flo=zipped_files,
                               remotepath='{}.zip'.format(filename))
                except TypeError as error:
                    logging.error(
                        'Error uploading to ScienceOpen SFTP server: {}'.format(error))
                    sys.exit(1)
        except pysftp.AuthenticationException as error:
            logging.error(
                'Could not connect to ScienceOpen SFTP server: {}'.format(error))
            sys.exit(1)

        logging.info('Successfully uploaded to ScienceOpen SFTP server')

    def parse_metadata(self):
        """Convert work metadata into ScienceOpen format"""
        # Not required for ScienceOpen - only the metadata file is required
        pass<|MERGE_RESOLUTION|>--- conflicted
+++ resolved
@@ -9,11 +9,8 @@
 import zipfile
 from datetime import date
 from io import BytesIO
-<<<<<<< HEAD
 from os import environ
 from errors import DisseminationError
-=======
->>>>>>> 0e52ef0f
 from uploader import Uploader
 
 
